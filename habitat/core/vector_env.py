--- conflicted
+++ resolved
@@ -515,17 +515,10 @@
 
         If `num_envs` is None, it is equal to the total number of environments.
         """
-<<<<<<< HEAD
-        for write_fn in self._connection_write_fns[:num_envs]:
-            write_fn((RENDER_COMMAND, (args, {"mode": "rgb", **kwargs})))
-        images = [read_fn() for read_fn in
-                  self._connection_read_fns[:num_envs]]
-=======
         for write_fn in self._connection_write_fns:
             write_fn((RENDER_COMMAND, (args, {"mode": "rgb", **kwargs})))
         images = [read_fn() for read_fn in self._connection_read_fns]
         tile = tile_images(images)
->>>>>>> 1f0ef53c
         if mode == "human":
             import cv2
             cv2.imshow("vecenv", tile_images(images)[:, :, ::-1])
